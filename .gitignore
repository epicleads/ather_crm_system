--- conflicted
+++ resolved
@@ -1,6 +1,5 @@
 # Python
 __pycache__/
-<<<<<<< HEAD
 *.py[cod]
 *$py.class
 *.so
@@ -205,8 +204,7 @@
 
 # Database schema files (auto-generated or sensitive)
 enhanced_auto_assign_schema.sql
-=======
-.pytest_cache/
+
+# Test and debug files
 debug_cre_assignment.py
-test_route.py
->>>>>>> c4ccb7a3
+test_route.py