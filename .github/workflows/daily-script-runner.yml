--- conflicted
+++ resolved
@@ -18,22 +18,15 @@
       
       - name: Install dependencies
         run: pip install -r requirements.txt
-<<<<<<< HEAD
       
       - name: Run knowlaritytosupabase.py
-=======
-      - name: Run knowlaritytosupabase.py (COMMENTED OUT)
->>>>>>> d4f6c945
         env:
           SUPABASE_URL: ${{ secrets.SUPABASE_URL }}
           SUPABASE_ANON_KEY: ${{ secrets.SUPABASE_ANON_KEY }}
           KNOW_SR_KEY: ${{ secrets.KNOW_SR_KEY }}
           KNOW_X_API_KEY: ${{ secrets.KNOW_X_API_KEY }}
         run: python knowlaritytosupabase.py
-<<<<<<< HEAD
       
-=======
->>>>>>> d4f6c945
       - name: Run metatosupabase.py
         env:
           SUPABASE_URL: ${{ secrets.SUPABASE_URL }}
@@ -42,19 +35,22 @@
           PAGE_ID: ${{ secrets.PAGE_ID }}
         run: python metatosupabase.py
 
-  # Salesforce job remains commented out
+  # Salesforce job - kept commented for future use
   # run-salesforce-script:
   #   runs-on: ubuntu-latest
   #   steps:
   #     - name: Checkout repo
   #       uses: actions/checkout@v3
+  #     
   #     - name: Set up Python
   #       uses: actions/setup-python@v5
   #       with:
   #         python-version: '3.11'
+  #     
   #     - name: Install dependencies
   #       run: pip install -r requirements.txt
-  #     - name: Run syncsalesforcetosupabase.py (COMMENTED OUT)
+  #     
+  #     - name: Run syncsalesforcetosupabase.py
   #       env:
   #         SUPABASE_URL: ${{ secrets.SUPABASE_URL }}
   #         SUPABASE_ANON_KEY: ${{ secrets.SUPABASE_ANON_KEY }}
