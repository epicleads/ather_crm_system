name: Daily Script Runner
on:
  schedule:
<<<<<<< HEAD
    - cron: '0 */1 * * *'  # Every hour at minute 0
    - cron: '30 */1 * * *'  # Every hour at minute 30
  workflow_dispatch:  # Manual trigger
  push:
    branches:
      - main  # Also run when code is pushed

jobs:
  run-knowlarity-meta-scripts:
=======
    - cron: '*/5 * * * *'  # Every 5 minutes - For Meta script only
  workflow_dispatch:

jobs:
  run-meta-script:
>>>>>>> c4ccb7a3
    runs-on: ubuntu-latest
    if: github.event.schedule == '0 */1 * * *' || github.event.schedule == '30 */1 * * *' || github.event_name == 'workflow_dispatch' || github.event_name == 'push'
    steps:
      - name: Checkout repo
        uses: actions/checkout@v3
      - name: Set up Python
        uses: actions/setup-python@v5
        with:
          python-version: '3.11'
      - name: Install dependencies
        run: pip install -r requirements.txt
<<<<<<< HEAD
      - name: Test Database Connection
        env:
          SUPABASE_URL: ${{ secrets.SUPABASE_URL }}
          SUPABASE_ANON_KEY: ${{ secrets.SUPABASE_ANON_KEY }}
        run: |
          echo "🔍 Testing database connection..."
          echo "SUPABASE_URL: ${SUPABASE_URL:0:30}..."
          echo "SUPABASE_ANON_KEY: ${SUPABASE_ANON_KEY:0:10}..."
          
      - name: Run knowlaritytosupabase.py
        env:
          SUPABASE_URL: ${{ secrets.SUPABASE_URL }}
          SUPABASE_ANON_KEY: ${{ secrets.SUPABASE_ANON_KEY }}
          KNOW_SR_KEY: ${{ secrets.KNOW_SR_KEY }}
          KNOW_X_API_KEY: ${{ secrets.KNOW_X_API_KEY }}
        run: python knowlaritytosupabase.py
      - name: Test Meta Script Environment
        env:
          SUPABASE_URL: ${{ secrets.SUPABASE_URL }}
          SUPABASE_ANON_KEY: ${{ secrets.SUPABASE_ANON_KEY }}
          META_PAGE_ACCESS_TOKEN: ${{ secrets.META_PAGE_ACCESS_TOKEN }}
          PAGE_ID: ${{ secrets.PAGE_ID }}
        run: |
          echo "🔍 Testing Meta Script Environment Variables..."
          echo "SUPABASE_URL: ${SUPABASE_URL:0:30}..."
          echo "SUPABASE_ANON_KEY: ${SUPABASE_ANON_KEY:0:10}..."
          echo "META_PAGE_ACCESS_TOKEN: ${META_PAGE_ACCESS_TOKEN:0:10}..."
          echo "PAGE_ID: $PAGE_ID"
          echo "✅ Meta script environment test completed!"
=======
      # - name: Run knowlaritytosupabase.py (COMMENTED OUT)
      #   env:
      #     SUPABASE_URL: ${{ secrets.SUPABASE_URL }}
      #     SUPABASE_ANON_KEY: ${{ secrets.SUPABASE_ANON_KEY }}
      #     KNOW_SR_KEY: ${{ secrets.KNOW_SR_KEY }}
      #     KNOW_X_API_KEY: ${{ secrets.KNOW_X_API_KEY }}
      #   run: python knowlaritytosupabase.py
>>>>>>> c4ccb7a3
      - name: Run metatosupabase.py
        env:
          SUPABASE_URL: ${{ secrets.SUPABASE_URL }}
          SUPABASE_ANON_KEY: ${{ secrets.SUPABASE_ANON_KEY }}
          META_PAGE_ACCESS_TOKEN: ${{ secrets.META_PAGE_ACCESS_TOKEN }}
          PAGE_ID: ${{ secrets.PAGE_ID }}
<<<<<<< HEAD
        run: |
          echo "🚀 Starting Meta script..."
          echo "📊 Database URL: ${SUPABASE_URL:0:20}..."
          echo "🔑 Meta Token: ${META_PAGE_ACCESS_TOKEN:0:10}..."
          echo "📄 Page ID: $PAGE_ID"
          python metatosupabase.py
          echo "✅ Meta script completed!"

  run-salesforce-script:
    runs-on: ubuntu-latest
    if: github.event_name == 'workflow_dispatch' || github.event_name == 'push'
    steps:
      - name: Checkout repo
        uses: actions/checkout@v3
      - name: Set up Python
        uses: actions/setup-python@v5
        with:
          python-version: '3.11'
      - name: Install dependencies
        run: pip install -r requirements.txt
      - name: Run syncsalesforcetosupabase.py
        env:
          SUPABASE_URL: ${{ secrets.SUPABASE_URL }}
          SUPABASE_ANON_KEY: ${{ secrets.SUPABASE_ANON_KEY }}
          SF_USERNAME: ${{ secrets.SF_USERNAME }}
          SF_PASSWORD: ${{ secrets.SF_PASSWORD }}
          SF_SECURITY_TOKEN: ${{ secrets.SF_SECURITY_TOKEN }}
        run: python syncsalesforcetosupabase.py
=======
        run: python metatosupabase.py
  # run-salesforce-script: (ENTIRE JOB COMMENTED OUT)
  #   runs-on: ubuntu-latest
  #   steps:
  #     - name: Checkout repo
  #       uses: actions/checkout@v3
  #     - name: Set up Python
  #       uses: actions/setup-python@v5
  #       with:
  #         python-version: '3.11'
  #     - name: Install dependencies
  #       run: pip install -r requirements.txt
  #     - name: Run syncsalesforcetosupabase.py (COMMENTED OUT)
  #       env:
  #         SUPABASE_URL: ${{ secrets.SUPABASE_URL }}
  #         SUPABASE_ANON_KEY: ${{ secrets.SUPABASE_ANON_KEY }}
  #         SF_USERNAME: ${{ secrets.SF_USERNAME }}
  #         SF_PASSWORD: ${{ secrets.SF_PASSWORD }}
  #         SF_SECURITY_TOKEN: ${{ secrets.SF_SECURITY_TOKEN }}
  #       run: python syncsalesforcetosupabase.py
>>>>>>> c4ccb7a3
<|MERGE_RESOLUTION|>--- conflicted
+++ resolved
@@ -1,89 +1,11 @@
 name: Daily Script Runner
 on:
   schedule:
-<<<<<<< HEAD
-    - cron: '0 */1 * * *'  # Every hour at minute 0
-    - cron: '30 */1 * * *'  # Every hour at minute 30
-  workflow_dispatch:  # Manual trigger
-  push:
-    branches:
-      - main  # Also run when code is pushed
-
-jobs:
-  run-knowlarity-meta-scripts:
-=======
     - cron: '*/5 * * * *'  # Every 5 minutes - For Meta script only
   workflow_dispatch:
 
 jobs:
   run-meta-script:
->>>>>>> c4ccb7a3
-    runs-on: ubuntu-latest
-    if: github.event.schedule == '0 */1 * * *' || github.event.schedule == '30 */1 * * *' || github.event_name == 'workflow_dispatch' || github.event_name == 'push'
-    steps:
-      - name: Checkout repo
-        uses: actions/checkout@v3
-      - name: Set up Python
-        uses: actions/setup-python@v5
-        with:
-          python-version: '3.11'
-      - name: Install dependencies
-        run: pip install -r requirements.txt
-<<<<<<< HEAD
-      - name: Test Database Connection
-        env:
-          SUPABASE_URL: ${{ secrets.SUPABASE_URL }}
-          SUPABASE_ANON_KEY: ${{ secrets.SUPABASE_ANON_KEY }}
-        run: |
-          echo "🔍 Testing database connection..."
-          echo "SUPABASE_URL: ${SUPABASE_URL:0:30}..."
-          echo "SUPABASE_ANON_KEY: ${SUPABASE_ANON_KEY:0:10}..."
-          
-      - name: Run knowlaritytosupabase.py
-        env:
-          SUPABASE_URL: ${{ secrets.SUPABASE_URL }}
-          SUPABASE_ANON_KEY: ${{ secrets.SUPABASE_ANON_KEY }}
-          KNOW_SR_KEY: ${{ secrets.KNOW_SR_KEY }}
-          KNOW_X_API_KEY: ${{ secrets.KNOW_X_API_KEY }}
-        run: python knowlaritytosupabase.py
-      - name: Test Meta Script Environment
-        env:
-          SUPABASE_URL: ${{ secrets.SUPABASE_URL }}
-          SUPABASE_ANON_KEY: ${{ secrets.SUPABASE_ANON_KEY }}
-          META_PAGE_ACCESS_TOKEN: ${{ secrets.META_PAGE_ACCESS_TOKEN }}
-          PAGE_ID: ${{ secrets.PAGE_ID }}
-        run: |
-          echo "🔍 Testing Meta Script Environment Variables..."
-          echo "SUPABASE_URL: ${SUPABASE_URL:0:30}..."
-          echo "SUPABASE_ANON_KEY: ${SUPABASE_ANON_KEY:0:10}..."
-          echo "META_PAGE_ACCESS_TOKEN: ${META_PAGE_ACCESS_TOKEN:0:10}..."
-          echo "PAGE_ID: $PAGE_ID"
-          echo "✅ Meta script environment test completed!"
-=======
-      # - name: Run knowlaritytosupabase.py (COMMENTED OUT)
-      #   env:
-      #     SUPABASE_URL: ${{ secrets.SUPABASE_URL }}
-      #     SUPABASE_ANON_KEY: ${{ secrets.SUPABASE_ANON_KEY }}
-      #     KNOW_SR_KEY: ${{ secrets.KNOW_SR_KEY }}
-      #     KNOW_X_API_KEY: ${{ secrets.KNOW_X_API_KEY }}
-      #   run: python knowlaritytosupabase.py
->>>>>>> c4ccb7a3
-      - name: Run metatosupabase.py
-        env:
-          SUPABASE_URL: ${{ secrets.SUPABASE_URL }}
-          SUPABASE_ANON_KEY: ${{ secrets.SUPABASE_ANON_KEY }}
-          META_PAGE_ACCESS_TOKEN: ${{ secrets.META_PAGE_ACCESS_TOKEN }}
-          PAGE_ID: ${{ secrets.PAGE_ID }}
-<<<<<<< HEAD
-        run: |
-          echo "🚀 Starting Meta script..."
-          echo "📊 Database URL: ${SUPABASE_URL:0:20}..."
-          echo "🔑 Meta Token: ${META_PAGE_ACCESS_TOKEN:0:10}..."
-          echo "📄 Page ID: $PAGE_ID"
-          python metatosupabase.py
-          echo "✅ Meta script completed!"
-
-  run-salesforce-script:
     runs-on: ubuntu-latest
     if: github.event_name == 'workflow_dispatch' || github.event_name == 'push'
     steps:
@@ -95,15 +17,19 @@
           python-version: '3.11'
       - name: Install dependencies
         run: pip install -r requirements.txt
-      - name: Run syncsalesforcetosupabase.py
+      # - name: Run knowlaritytosupabase.py (COMMENTED OUT)
+      #   env:
+      #     SUPABASE_URL: ${{ secrets.SUPABASE_URL }}
+      #     SUPABASE_ANON_KEY: ${{ secrets.SUPABASE_ANON_KEY }}
+      #     KNOW_SR_KEY: ${{ secrets.KNOW_SR_KEY }}
+      #     KNOW_X_API_KEY: ${{ secrets.KNOW_X_API_KEY }}
+      #   run: python knowlaritytosupabase.py
+      - name: Run metatosupabase.py
         env:
           SUPABASE_URL: ${{ secrets.SUPABASE_URL }}
           SUPABASE_ANON_KEY: ${{ secrets.SUPABASE_ANON_KEY }}
-          SF_USERNAME: ${{ secrets.SF_USERNAME }}
-          SF_PASSWORD: ${{ secrets.SF_PASSWORD }}
-          SF_SECURITY_TOKEN: ${{ secrets.SF_SECURITY_TOKEN }}
-        run: python syncsalesforcetosupabase.py
-=======
+          META_PAGE_ACCESS_TOKEN: ${{ secrets.META_PAGE_ACCESS_TOKEN }}
+          PAGE_ID: ${{ secrets.PAGE_ID }}
         run: python metatosupabase.py
   # run-salesforce-script: (ENTIRE JOB COMMENTED OUT)
   #   runs-on: ubuntu-latest
@@ -112,8 +38,6 @@
   #       uses: actions/checkout@v3
   #     - name: Set up Python
   #       uses: actions/setup-python@v5
-  #       with:
-  #         python-version: '3.11'
   #     - name: Install dependencies
   #       run: pip install -r requirements.txt
   #     - name: Run syncsalesforcetosupabase.py (COMMENTED OUT)
@@ -123,5 +47,4 @@
   #         SF_USERNAME: ${{ secrets.SF_USERNAME }}
   #         SF_PASSWORD: ${{ secrets.SF_PASSWORD }}
   #         SF_SECURITY_TOKEN: ${{ secrets.SF_SECURITY_TOKEN }}
-  #       run: python syncsalesforcetosupabase.py
->>>>>>> c4ccb7a3
+  #       run: python syncsalesforcetosupabase.py