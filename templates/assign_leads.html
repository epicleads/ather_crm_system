{% extends "base.html" %}

{% block title %}Smart Lead Assignment - Ather CRM{% endblock %}

{% block content %}
<link rel="stylesheet" href="https://cdnjs.cloudflare.com/ajax/libs/Sortable/1.15.0/Sortable.min.css" />
<style>
    :root {
        --bg-light: #F7F9FA;
        --surface: #FFFFFF;
        --text-primary: #333333;
        --text-secondary: #6B7280;
        --accent-green: #3DC55E;
        --accent-dark: #276749;
        --border: #E5E7EB;
    }
    * {
        box-sizing: border-box;
    }
    body {
        font-family: 'Segoe UI', Arial, sans-serif;
        background: var(--bg-light);
        margin: 0;
        padding: 24px;
        min-height: 100vh;
        color: var(--text-primary);
    }
    .container {
        max-width: 1200px;
        margin: 0 auto;
        background: var(--surface);
        border-radius: 18px;
        padding: 32px 36px;
        box-shadow: 0 4px 32px rgba(60,72,88,0.08);
    }
    .summary-box {
        background: var(--bg-light);
        border: 1.5px solid var(--border);
        border-radius: 14px;
        padding: 18px 28px;
        margin-bottom: 32px;
        display: flex;
        flex-wrap: wrap;
        gap: 24px;
        align-items: center;
        justify-content: center;
        box-shadow: none;
    }
    .summary-item {
        font-size: 1.08rem;
        font-weight: 600;
        color: var(--text-primary);
        background: var(--surface);
        border-radius: 10px;
        padding: 10px 22px;
        border: 1px solid var(--border);
        margin: 0 8px 8px 0;
        min-width: 160px;
        text-align: center;
        transition: box-shadow 0.2s, border 0.2s;
    }
    .summary-item:hover {
        border-color: var(--accent-green);
        box-shadow: 0 2px 8px rgba(61,197,94,0.08);
    }
    .floating-cre-container {
        background: var(--bg-light);
        border: 1.5px solid var(--border);
        padding: 18px 18px 10px 18px;
        border-radius: 14px;
        margin-bottom: 12px;
        min-height: 60px;
        display: flex;
        flex-wrap: wrap;
        gap: 10px;
        align-items: center;
        position: relative;
    }
    .floating-cre-container::before {
        content: 'Available CREs';
        position: absolute;
        top: -14px;
        left: 18px;
        background: var(--surface);
        color: var(--accent-dark);
        padding: 2px 12px;
        border-radius: 8px;
        font-size: 0.82rem;
        font-weight: 600;
        letter-spacing: 0.5px;
        text-transform: uppercase;
        z-index: 2;
        border: 1px solid var(--border);
    }

    .cre-tab {
        display: flex;
        align-items: center;
        justify-content: space-between;
        min-width: 120px;
        padding: 7px 14px;
        margin: 0 6px 6px 0;
        background: var(--surface);
        color: var(--text-primary);
        border-radius: 10px;
        cursor: grab;
        font-weight: 600;
        font-size: 0.97rem;
        border: 1.5px solid var(--border);
        box-shadow: none;
        transition: background 0.2s, color 0.2s, box-shadow 0.2s, border 0.2s;
    }
    .cre-tab .lead-count-label {
        font-size: 0.89rem;
        color: var(--accent-dark);
        font-weight: 500;
        margin-right: 4px;
        margin-left: 8px;
    }
    .cre-tab .lead-count {
        background: var(--bg-light);
        color: var(--accent-dark);
        font-size: 0.98rem;
        font-weight: 700;
        border-radius: 6px;
        padding: 2px 8px;
        width: 60px;
        min-width: 60px;
        text-align: center;
        outline: none;
        border: 1.5px solid var(--border);
        margin-left: 0;
        margin-right: 0;
        box-shadow: none;
        transition: border 0.2s, background 0.2s;
    }
    .cre-tab .remove-cre {
        background: none;
        border: none;
        color: var(--accent-green);
        font-size: 1.1rem;
        margin-left: 8px;
        cursor: pointer;
        transition: color 0.2s;
    }
    .cre-tab .remove-cre:hover {
        color: var(--accent-dark);
    }
    
    /* Multiple CREs in same bucket styling */
    .lead-column .cre-tab.in-source {
        margin-bottom: 0; /* Remove bottom margin when in bucket */
        border-left: 3px solid var(--accent-green); /* Add visual indicator */
        background: var(--surface);
        box-shadow: 0 2px 4px rgba(61,197,94,0.08);
    }
    
    .lead-column .cre-tab.in-source:nth-child(even) {
        border-left-color: var(--accent-dark); /* Alternate color for visual distinction */
    }
    
    .lead-column .cre-tab.in-source:hover {
        border-left-width: 4px;
        transform: translateX(2px);
    }
    .cre-tab:hover {
        border-color: var(--accent-green);
        background: #F0FFF5;
        color: var(--accent-dark);
        box-shadow: 0 2px 8px rgba(61,197,94,0.08);
    }
    .lead-column {
        min-height: 80px;
        background: var(--bg-light);
        border: 1.5px dashed var(--border);
        border-radius: 10px;
        padding: 10px 6px;
        margin-top: 0;
        margin-bottom: 0;
        display: flex;
        flex-direction: column;
        align-items: stretch;
        gap: 8px; /* Add gap between multiple CREs */
        position: relative;
        overflow: visible;
    }
    .lead-column.highlight {
        background: #E6F9ED;
        border-color: var(--accent-green);
        border-style: solid;
        transform: scale(1.01);
        box-shadow: 0 2px 8px rgba(61,197,94,0.07);
    }
    .lead-box {
        margin-bottom: 18px;
        border-radius: 12px;
        overflow: visible;
        box-shadow: none;
        border: 1.5px solid var(--border);
        background: var(--surface);
        transition: box-shadow 0.2s, border 0.2s;
    }
    .lead-box:hover {
        box-shadow: 0 4px 16px rgba(61,197,94,0.08);
        border-color: var(--accent-green);
    }
    .source-header {
        background: var(--bg-light);
        color: var(--accent-dark);
        padding: 12px 16px;
        font-size: 1.05rem;
        font-weight: 700;
        border-radius: 12px 12px 0 0;
        margin-bottom: 0;
        display: flex;
        align-items: center;
        justify-content: space-between;
        border-bottom: 1.5px solid var(--border);
        position: relative;
    }
    
    .source-header .cre-count-indicator {
        background: var(--accent-green);
        color: white;
        font-size: 0.75rem;
        font-weight: 600;
        padding: 2px 6px;
        border-radius: 6px;
        margin-left: 8px;
        min-width: 20px;
        text-align: center;
        transition: all 0.2s ease;
    }
    
    .source-header .cre-count-indicator.multiple {
        background: var(--accent-dark);
        animation: pulse 2s infinite;
    }
    
    .source-controls {
        display: flex;
        align-items: center;
        gap: 8px;
    }
    
    .auto-assign-toggle {
        font-size: 0.8rem;
        padding: 4px 8px;
        border-radius: 6px;
        transition: all 0.2s ease;
    }
    
    .auto-assign-toggle.active {
        background: var(--accent-green);
        color: white;
        border-color: var(--accent-green);
    }
    
    .auto-assign-toggle:hover {
        transform: scale(1.05);
    }
    
    .auto-assign-config {
        background: var(--surface);
        border: 1.5px solid var(--border);
        border-radius: 10px;
        padding: 12px;
        margin-top: 8px;
        display: none;
    }
    
    .auto-assign-config.show {
        display: block;
    }
    
    .auto-assign-config h6 {
        color: var(--accent-dark);
        font-weight: 600;
        margin-bottom: 8px;
        font-size: 0.9rem;
    }
    
    .auto-assign-cre-list {
        display: flex;
        flex-wrap: wrap;
        gap: 6px;
        margin-bottom: 8px;
    }
    
    .auto-assign-cre-item {
        background: var(--bg-light);
        border: 1px solid var(--border);
        border-radius: 6px;
        padding: 4px 8px;
        font-size: 0.8rem;
        display: flex;
        align-items: center;
        gap: 4px;
    }
    
    .auto-assign-cre-item .remove-cre {
        background: none;
        border: none;
        color: #dc3545;
        font-size: 0.7rem;
        cursor: pointer;
        padding: 0;
        margin: 0;
    }
    
    .auto-assign-cre-item .remove-cre:hover {
        color: #c82333;
    }
    
    .auto-assign-actions {
        display: flex;
        gap: 6px;
        margin-top: 8px;
    }
    
    .auto-assign-actions .btn {
        font-size: 0.75rem;
        padding: 4px 8px;
    }
    
    .auto-assign-status {
        background: var(--bg-light);
        border: 1px solid var(--border);
        border-radius: 8px;
        padding: 8px 12px;
        margin: 8px 0;
        font-size: 0.85rem;
        display: none;
    }
    
    .auto-assign-status.show {
        display: block;
    }
    
    .auto-assign-status.active {
        background: #E6F9ED;
        border-color: var(--accent-green);
        color: var(--accent-dark);
    }
    
    .auto-assign-status .status-title {
        font-weight: 600;
        margin-bottom: 4px;
    }
    
    .auto-assign-status .assigned-cres {
        display: flex;
        flex-wrap: wrap;
        gap: 4px;
        margin-top: 4px;
    }
    
    .auto-assign-status .cre-tag {
        background: var(--accent-green);
        color: white;
        padding: 2px 6px;
        border-radius: 4px;
        font-size: 0.75rem;
        font-weight: 500;
    }
    
    @keyframes pulse {
        0% { transform: scale(1); }
        50% { transform: scale(1.05); }
        100% { transform: scale(1); }
    }
    .assignment-summary {
        margin-top: 24px;
        background: var(--bg-light);
        border-radius: 10px;
        padding: 18px 24px;
        box-shadow: none;
        border: 1.5px solid var(--border);
    }
    .assignment-summary h5 {
        color: var(--accent-dark);
        font-weight: 700;
        margin-bottom: 10px;
    }
    .assignment-summary ul {
        list-style: none;
        padding: 0;
        margin: 0;
    }
    .assignment-summary li {
        margin-bottom: 6px;
        font-size: 1rem;
        color: var(--text-secondary);
    }
    .tooltip {
        position: absolute;
        z-index: 10;
        background: var(--accent-dark);
        color: #fff;
        padding: 4px 10px;
        border-radius: 6px;
        font-size: 0.85rem;
        opacity: 0.95;
        pointer-events: none;
        white-space: nowrap;
        box-shadow: 0 2px 8px rgba(0,0,0,0.13);
        display: none;
    }
    /* Smooth scrollbar */
    ::-webkit-scrollbar {
        width: 8px;
    }
    ::-webkit-scrollbar-track {
        background: var(--bg-light);
        border-radius: 4px;
    }
    ::-webkit-scrollbar-thumb {
        background: var(--border);
        border-radius: 4px;
    }
    ::-webkit-scrollbar-thumb:hover {
        background: #cbd5e1;
    }
    /* Responsive design */
    @media (max-width: 900px) {
        .container {
            padding: 16px 6px;
        }
        .summary-box {
            flex-direction: column;
            gap: 10px;
            padding: 12px 8px;
        }
        .summary-item {
            min-width: 120px;
            font-size: 1rem;
        }
        .floating-cre-container {
            padding: 10px;
        }
        .lead-box {
            margin-bottom: 12px;
        }
    }
    .navbar {
        background: var(--surface) !important;
        box-shadow: 0 2px 8px rgba(60,72,88,0.07) !important;
        border-bottom: 1.5px solid var(--border) !important;
        position: sticky;
        top: 0;
        z-index: 1000;
    }
    .custom-leads-table {
        background: var(--surface, #fff);
        border-radius: 14px;
        overflow: hidden;
        box-shadow: 0 2px 12px rgba(60,72,88,0.07);
        margin-top: 10px;
    }
    .custom-leads-table th {
        background: var(--bg-light, #F7F9FA);
        color: var(--accent-dark, #276749);
        font-weight: 700;
        border-bottom: 2px solid var(--border, #E5E7EB);
        font-size: 1.05rem;
        padding: 12px 16px;
    }
    .custom-leads-table td {
        background: var(--surface, #fff);
        color: var(--text-primary, #333);
        font-size: 1rem;
        padding: 10px 16px;
        border-bottom: 1px solid var(--border, #E5E7EB);
    }
    .custom-leads-table tr:last-child td {
        border-bottom: none;
    }
    
    /* Scrollable Container Styles */
    .scroll-container-wrapper {
        position: relative;
        margin-bottom: 24px;
    }
    
    .lead-buckets-scroll-container {
        height: 400px; /* Fixed height to show 2-3 rows */
        overflow-y: auto;
        overflow-x: hidden;
        padding: 8px 4px;
        border: 1.5px solid var(--border);
        border-radius: 14px;
        background: var(--bg-light);
        box-shadow: inset 0 2px 8px rgba(60,72,88,0.04);
        scroll-behavior: smooth;
        position: relative;
    }
    
    /* Enhanced Custom Scrollbar - More Visible */
    .lead-buckets-scroll-container::-webkit-scrollbar {
        width: 12px;
    }
    
    .lead-buckets-scroll-container::-webkit-scrollbar-track {
        background: var(--surface);
        border-radius: 6px;
        border: 1px solid var(--border);
        margin: 4px 0;
    }
    
    .lead-buckets-scroll-container::-webkit-scrollbar-thumb {
        background: linear-gradient(180deg, var(--accent-green), var(--accent-dark));
        border-radius: 6px;
        border: 2px solid var(--surface);
        box-shadow: 0 2px 4px rgba(0,0,0,0.1);
    }
    
    .lead-buckets-scroll-container::-webkit-scrollbar-thumb:hover {
        background: linear-gradient(180deg, #4ade80, var(--accent-green));
        box-shadow: 0 3px 6px rgba(61,197,94,0.3);
    }
    
    .lead-buckets-scroll-container::-webkit-scrollbar-thumb:active {
        background: var(--accent-dark);
    }
    
    /* Adjust lead-box spacing in scroll container */
    .lead-buckets-scroll-container .lead-box {
        margin-bottom: 20px;
    }
</style>
<div class="container">
  <h3 class="mb-3" style="font-weight:700;"><i class="fas fa-random text-success"></i> Smart Dynamic Lead Assignment</h3>
   
  <div class="card mb-4" style="border-radius: 14px; box-shadow: 0 2px 12px rgba(60,72,88,0.07);">
    <div class="card-header" style="background: var(--bg-light); border-bottom: 1.5px solid var(--border); border-radius: 14px 14px 0 0;">
      <h5 class="mb-0" style="color: var(--accent-dark); font-weight: 700;">
        <i class="fas fa-plus-circle text-success me-2"></i>Add New Lead with CRE Assignment
      </h5>
    </div>
    <div class="card-body p-4">
      <form id="addLeadForm" method="POST" action="/add_lead_with_cre" class="row g-3">
        <div class="col-md-6">
          <label for="customer_name" class="form-label" style="font-weight: 600; color: var(--accent-dark);">
            Customer Name <span class="text-danger">*</span>
          </label>
          <input type="text" class="form-control" id="customer_name" name="customer_name" required 
                 style="border-radius: 10px; border: 1.5px solid var(--border);">
        </div>
        <div class="col-md-6">
          <label for="customer_mobile_number" class="form-label" style="font-weight: 600; color: var(--accent-dark);">
            Phone Number <span class="text-danger">*</span>
          </label>
          <input type="tel" class="form-control" id="customer_mobile_number" name="customer_mobile_number" required 
                 style="border-radius: 10px; border: 1.5px solid var(--border);">
        </div>
        <div class="col-md-6">
          <label for="assigned_cre" class="form-label" style="font-weight: 600; color: var(--accent-dark);">
            Assigned CRE <span class="text-danger">*</span>
          </label>
          <select class="form-select" id="assigned_cre" name="assigned_cre" required 
                  style="border-radius: 10px; border: 1.5px solid var(--border);">
            <option value="">Select CRE</option>
            {% for cre in cres %}
              <option value="{{ cre.id }}">{{ cre.name }}</option>
            {% endfor %}
          </select>
        </div>
                 <div class="col-md-6">
           <label for="source" class="form-label" style="font-weight: 600; color: var(--accent-dark);">
             Source <span class="text-danger">*</span>
           </label>
           <select class="form-select" id="source" name="source" required 
                   style="border-radius: 10px; border: 1.5px solid var(--border);" onchange="updateSubsource()">
             <option value="">Select Source</option>
             <option value="META">META</option>
             <option value="GOOGLE">GOOGLE</option>
             <option value="BTL">BTL</option>
             <option value="OEM">OEM</option>
           </select>
         </div>
         <div class="col-md-6">
           <label for="subsource" class="form-label" style="font-weight: 600; color: var(--accent-dark);">
             Subsource <span class="text-danger">*</span>
           </label>
           <select class="form-select" id="subsource" name="subsource" required 
                   style="border-radius: 10px; border: 1.5px solid var(--border);">
             <option value="">Select Source First</option>
           </select>
         </div>
        <div class="col-12 text-end">
          <button type="submit" class="btn btn-success" style="font-weight: 600; border-radius: 10px; padding: 10px 24px;" onclick="return checkDuplicateLead(event)">
            <i class="fas fa-plus-circle me-2"></i>Add Lead
          </button>
        </div>
      </form>
    </div>
  </div>
  <!-- Summary Box -->
  <div class="summary-box">
    <div class="summary-item">Total Unassigned Leads: <span id="totalUnassigned">{{ actual_unassigned_count }}</span></div>
    {% for source, leads in leads_by_source.items() %}
      <div class="summary-item">{{ source }}: <span id="unassigned_{{ source|replace(' ', '_') }}">{{ source_unassigned_counts[source] }}</span></div>
    {% endfor %}
  </div>

  <!-- CRE Tabs -->
  <div class="floating-cre-container" id="creTabList">
    {% for cre in cres %}
      <div class="cre-tab" data-cre-id="{{ cre.id }}" data-cre-name="{{ cre.name }}" title="Drag to assign to a source">
        {{ cre.name }}
      </div>
    {% endfor %}
  </div>

  <!-- Lead Buckets with Scrollable Container -->
  <div class="scroll-container-wrapper">
    <!-- Scrollable Container -->
    <div class="lead-buckets-scroll-container" id="leadBucketsContainer">
      <div class="row">
        {% for source, leads in leads_by_source.items() %}
        <div class="col-md-4">
          <div class="lead-box" data-source="{{ source }}" data-total="{{ leads|length }}">
            <div class="source-header">
              <span>{{ source }} (<span class="remaining-leads" data-source="{{ source|replace(' ', '_') }}">{{ source_unassigned_counts[source] }}</span>)</span>
              <div class="source-controls">
              <span class="cre-count-indicator" data-source="{{ source|replace(' ', '_') }}" title="Number of CREs assigned">0</span>
                <button class="btn btn-sm btn-outline-success auto-assign-toggle" data-source="{{ source }}" title="Toggle Auto-Assign">
                  <i class="fas fa-magic"></i> Auto-Assign
                </button>
              </div>
            </div>
            <div class="auto-assign-status" id="auto_assign_status_{{ source|replace(' ', '_') }}">
              <!-- Auto-assign status will be displayed here -->
            </div>
            <div class="lead-column" id="column_{{ source|replace(' ', '_') }}"></div>
            <div class="auto-assign-config" id="auto_assign_config_{{ source|replace(' ', '_') }}">
              <h6><i class="fas fa-cog"></i> Auto-Assign Configuration</h6>
              <div class="auto-assign-cre-list" id="auto_assign_cre_list_{{ source|replace(' ', '_') }}">
                <!-- Auto-assigned CREs will be displayed here -->
              </div>
              <div class="auto-assign-actions">
                <button class="btn btn-sm btn-outline-primary add-cre-btn" data-source="{{ source }}">
                  <i class="fas fa-plus"></i> Add CRE
                </button>
                <button class="btn btn-sm btn-outline-success save-and-assign-btn" data-source="{{ source }}">
                  <i class="fas fa-save"></i> Save & Auto-Assign
                </button>
                <button class="btn btn-sm btn-outline-danger delete-config-btn" data-source="{{ source }}">
                  <i class="fas fa-trash"></i> Delete Config
                </button>
              </div>
            </div>
          </div>
        </div>
        {% endfor %}
      </div>
    </div>
  </div>

  <div class="text-end mt-2">
    <button id="assignButton" class="btn btn-primary btn-lg" style="font-weight:600;letter-spacing:0.5px;"><i class="fas fa-paper-plane"></i> Assign Leads</button>
  </div>

  <!-- Assignment Summary -->
  <div class="assignment-summary" id="assignmentSummary" style="display:none;">
    <h5>Assignment Preview</h5>
    <ul id="assignmentList"></ul>
  </div>

  <div id="tooltip" class="tooltip"></div>
</div>

<!-- Duplicate Lead Alert Modal -->
<div class="modal fade" id="duplicateLeadModal" tabindex="-1" aria-labelledby="duplicateLeadModalLabel" aria-hidden="true">
  <div class="modal-dialog modal-lg">
    <div class="modal-content">
      <div class="modal-header">
        <h5 class="modal-title" id="duplicateLeadModalLabel">
          <i class="fas fa-exclamation-triangle text-warning"></i> Duplicate Lead Detected
        </h5>
        <button type="button" class="btn-close" data-bs-dismiss="modal" aria-label="Close"></button>
      </div>
      <div class="modal-body">
        <div id="duplicateLeadDetails">
          <!-- Duplicate lead details will be populated here -->
        </div>
        <div class="alert alert-info mt-3">
          <i class="fas fa-info-circle"></i>
          <strong>Note:</strong> After clicking "Add as New Source", you will be redirected to the Admin Dashboard → Manage Leads → Duplicate Leads section to view and manage the duplicate lead.
        </div>
      </div>
      <div class="modal-footer">
        <button type="button" class="btn btn-secondary" data-bs-dismiss="modal">Cancel</button>
        <button type="button" class="btn btn-warning" onclick="proceedWithDuplicate()">Add as New Source</button>
      </div>
    </div>
  </div>
</div>

<div class="container mt-4">
    <h2 class="mb-4"><i class="fas fa-random"></i> Smart Dynamic Lead Assignment</h2>

    <!-- Source Buttons -->
    <div id="lead-source-buttons" class="mb-3">
        <div class="d-flex flex-wrap gap-2">
            {% for source, count in source_unassigned_counts.items() %}
                <button type="button" class="btn btn-outline-primary lead-source-btn" data-source="{{ source }}">
                    {{ source }}: {{ count }}
                </button>
            {% endfor %}
        </div>
    </div>

    <!-- Table for displaying leads -->
    <div id="leads-table-section" style="display:none;">
        <div class="d-flex justify-content-between align-items-center mb-2">
            <h5 id="leads-table-title" class="mt-2 mb-0"></h5>
            <div class="d-flex align-items-center">
                <label for="leads-per-page" class="me-2 mb-0" style="font-weight:600; color:var(--accent-dark,#276749);">Leads per page:</label>
                <select id="leads-per-page" class="form-select form-select-sm" style="width:auto; min-width:80px;">
                    <option value="50">50</option>
                    <option value="100">100</option>
                    <option value="200">200</option>
                    <option value="500">500</option>
                </select>
            </div>
        </div>
        <div class="table-responsive">
            <table class="table custom-leads-table" id="leads-table">
                <thead>
                    <tr>
                        <th>UID</th>
                        <th>Customer Name</th>
                        <th>Mobile Number</th>
                    </tr>
                </thead>
                <tbody>
                    <!-- Filled by JS -->
                </tbody>
            </table>
        </div>
        <div id="leads-pagination" class="d-flex justify-content-center align-items-center mt-3" style="display:none;">
            <button class="btn btn-outline-secondary me-2" id="prev-page-btn" disabled>Previous</button>
            <span id="pagination-info" style="font-weight:600;"></span>
            <button class="btn btn-outline-secondary ms-2" id="next-page-btn" disabled>Next</button>
        </div>
    </div>
</div>

<script src="https://cdnjs.cloudflare.com/ajax/libs/Sortable/1.15.0/Sortable.min.js"></script>
<script>
  document.addEventListener('DOMContentLoaded', () => {
    // Add form submission handler for debugging
    document.getElementById('addLeadForm').addEventListener('submit', function(e) {
<<<<<<< HEAD
      e.preventDefault();
      
      const formData = new FormData(this);
      const submitBtn = this.querySelector('button[type="submit"]');
      const originalText = submitBtn.innerHTML;
      
      // Disable button and show loading
      submitBtn.disabled = true;
      submitBtn.innerHTML = '<span class="spinner-border spinner-border-sm me-2"></span>Adding...';
      
      fetch('/add_lead_with_cre', {
        method: 'POST',
        body: formData
      })
      .then(response => response.json())
      .then(data => {
        if (data.success) {
          let message = `✅ Lead added successfully!\nUID: ${data.uid}`;
          if (data.auto_assigned) {
            message += `\n🔄 Auto-assigned to: ${data.assigned_cre}`;
          } else if (data.assigned_cre) {
            message += `\n👤 Manually assigned to: ${data.assigned_cre}`;
          }
          alert(message);
          this.reset(); // Reset form
        } else {
          alert(`❌ Failed to add lead: ${data.message}`);
        }
      })
      .catch(error => {
        console.error('Error:', error);
        alert('❌ Network error. Please try again.');
      })
      .finally(() => {
        // Re-enable button
        submitBtn.disabled = false;
        submitBtn.innerHTML = originalText;
      });
=======
      console.log('🔍 Form submission triggered');
      console.log('Form data:', new FormData(this));
      // Don't prevent default - let the form submit normally
>>>>>>> c4ccb7a3
    });

    // Helper: get all CREs
    const allCREs = Array.from(document.querySelectorAll('#creTabList .cre-tab')).map(tab => ({
      id: tab.dataset.creId,
      name: tab.dataset.creName
    }));

    // Drag from available CREs
    Sortable.create(document.getElementById('creTabList'), {
      group: { name: 'shared', pull: 'clone', put: true },
      sort: false,
      animation: 150,
      onClone: evt => { evt.clone.classList.add('dragging'); }
    });

    // For each lead column (source bucket)
    document.querySelectorAll('.lead-column').forEach(column => {
      Sortable.create(column, {
        group: 'shared',
        animation: 150,
        sort: true,
        swapThreshold: 0.65,
        fallbackOnBody: true,
        dragClass: 'dragging',
        onAdd: evt => {
          const item = evt.item;
          const creId = item.dataset.creId;
          const creName = item.dataset.creName;
          
          // Check if this CRE is already in this column
          const existingCRE = column.querySelector(`.cre-tab[data-cre-id='${creId}']`);
          if (existingCRE && existingCRE !== item) {
            // CRE already exists, remove the duplicate
            item.remove();
            return;
          }
          
          item.classList.add('in-source');
          item.innerHTML = `<span>${creName}</span> <span class='lead-count-label'>Leads:</span><input type='number' class='lead-count' min='0' value='0' title='Edit number of leads'> <button class='remove-cre' title='Remove CRE'>&times;</button>`;
          item.setAttribute('title', 'Click × to remove CRE from this source');
          
          // Auto-redistribute leads among all CREs in this column
          redistributeLeads(column);
          updateAssignments();
          updateRemainingLeads();
        },
        onRemove: evt => {
          redistributeLeads(column);
          updateAssignments();
          updateRemainingLeads();
        },
        onSort: evt => {
          updateAssignments();
          updateRemainingLeads();
        }
      });
      column.addEventListener('dragenter', () => column.classList.add('highlight'));
      column.addEventListener('dragleave', () => column.classList.remove('highlight'));
      column.addEventListener('drop', () => column.classList.remove('highlight'));
    });

    // Remove CRE from source on × button click
    document.addEventListener('click', function(e) {
      if (e.target.classList.contains('remove-cre')) {
        const creTab = e.target.closest('.cre-tab');
        creTab.remove();
        const column = creTab.closest('.lead-column');
        if (column) redistributeLeads(column);
        updateAssignments();
        updateRemainingLeads();
      }
    });

    // Redistribute leads equally among all CREs in a column
    function redistributeLeads(column) {
      const box = column.closest('.lead-box');
      const source = box.dataset.source;
      const totalLeads = parseInt(box.dataset.total);
      
      const creTabs = Array.from(column.querySelectorAll('.cre-tab'));
      
      if (creTabs.length === 0) {
        updateRemainingLeads();
        updateCRECountIndicators();
        return;
      }
      
      // Calculate equal distribution of total leads for this source
      let perCre = Math.floor(totalLeads / creTabs.length);
      let remainder = totalLeads % creTabs.length;
      
      console.log(`Redistributing ${totalLeads} leads among ${creTabs.length} CREs in ${source}`);
      
      creTabs.forEach((tab, idx) => {
        // First CRE(s) get extra lead if there's a remainder (if odd number)
        let count = perCre + (idx < remainder ? 1 : 0);
        const leadCountInput = tab.querySelector('.lead-count');
        if (leadCountInput) {
          leadCountInput.value = count;
          console.log(`  ${tab.dataset.creName}: ${count} leads`);
        }
      });
      
      updateRemainingLeads();
      updateCRECountIndicators();
    }

    // Listen for manual edits to lead counts
    document.addEventListener('input', function(e) {
      if (e.target.classList.contains('lead-count')) {
        if (parseInt(e.target.value) < 0) e.target.value = 0;
        showAssignmentSummary();
        updateRemainingLeads();
      }
    });

    // Update remaining leads in each source header
    function updateRemainingLeads() {
      document.querySelectorAll('.lead-box').forEach(box => {
        const source = box.dataset.source;
        const total = parseInt(box.dataset.total);
        const column = box.querySelector('.lead-column');
        let assigned = 0;
        
        // Sum up all assigned leads from CREs in this column
        column.querySelectorAll('.cre-tab .lead-count').forEach(input => {
          const count = parseInt(input.value) || 0;
          assigned += count;
        });
        
        const remaining = Math.max(0, total - assigned); // Ensure non-negative
        const headerSpan = document.querySelector(`.remaining-leads[data-source='${source.replace(/ /g, '_')}']`);
        if (headerSpan) {
          headerSpan.textContent = remaining;
          
          // Add visual indicator if over-assigned
          if (assigned > total) {
            headerSpan.style.color = '#dc3545'; // Red color for over-assignment
            headerSpan.style.fontWeight = 'bold';
          } else {
            headerSpan.style.color = ''; // Reset to default
            headerSpan.style.fontWeight = '';
          }
        }
      });
      
      // Update total unassigned count
      let totalUnassigned = 0;
      document.querySelectorAll('.remaining-leads').forEach(span => {
        totalUnassigned += parseInt(span.textContent) || 0;
      });
      const totalUnassignedSpan = document.getElementById('totalUnassigned');
      if (totalUnassignedSpan) {
        totalUnassignedSpan.textContent = totalUnassigned;
      }
    }

    // Update CRE count indicators in source headers
    function updateCRECountIndicators() {
      document.querySelectorAll('.lead-box').forEach(box => {
        const source = box.dataset.source;
        const column = box.querySelector('.lead-column');
        const creCount = column.querySelectorAll('.cre-tab').length;
        
        const indicator = document.querySelector(`.cre-count-indicator[data-source='${source.replace(/ /g, '_')}']`);
        if (indicator) {
          indicator.textContent = creCount;
          indicator.className = `cre-count-indicator${creCount > 1 ? ' multiple' : ''}`;
          
          // Update tooltip
          if (creCount === 0) {
            indicator.title = 'No CREs assigned';
            indicator.style.display = 'none';
          } else if (creCount === 1) {
            indicator.title = '1 CRE assigned';
            indicator.style.display = 'inline-block';
          } else {
            indicator.title = `${creCount} CREs assigned - leads split equally`;
            indicator.style.display = 'inline-block';
          }
        }
      });
    }

    // Assignment logic: just update summary and preview
    function updateAssignments() {
      showAssignmentSummary();
      updateRemainingLeads();
      updateCRECountIndicators();
    }

    // Assignment summary preview
    function showAssignmentSummary() {
      const assignmentList = document.getElementById('assignmentList');
      assignmentList.innerHTML = '';
      let hasAssignment = false;
      document.querySelectorAll('.lead-box').forEach(box => {
        const source = box.dataset.source;
        const column = box.querySelector('.lead-column');
        column.querySelectorAll('.cre-tab').forEach(tab => {
          const creName = tab.dataset.creName;
          const creId = tab.dataset.creId;
          const count = tab.querySelector('.lead-count').value;
          if (parseInt(count) > 0) {
            hasAssignment = true;
            const li = document.createElement('li');
            li.textContent = `${creName} will get ${count} leads from ${source}`;
            assignmentList.appendChild(li);
          }
        });
      });
      document.getElementById('assignmentSummary').style.display = hasAssignment ? '' : 'none';
    }

    // Assignment logic: assign immediately on button click (no confirmation modal)
    document.getElementById('assignButton').addEventListener('click', () => {
      const data = [];
      let totalAssigning = 0;
      let validationErrors = [];
      
      document.querySelectorAll('.lead-box').forEach(box => {
        const src = box.dataset.source;
        const totalAvailable = parseInt(box.dataset.total);
        const column = box.querySelector('.lead-column');
        let sourceTotal = 0;
        
        column.querySelectorAll('.cre-tab').forEach(tab => {
          const creId = tab.dataset.creId;
          const creName = tab.dataset.creName;
          const quantity = parseInt(tab.querySelector('.lead-count').value) || 0;
          if (quantity > 0) {
            data.push({ cre_id: creId, source: src, quantity });
            sourceTotal += quantity;
            totalAssigning += quantity;
          }
        });
        
        // Validation: check if we're assigning more than available
        if (sourceTotal > totalAvailable) {
          validationErrors.push(`${src}: Trying to assign ${sourceTotal} leads but only ${totalAvailable} available`);
        }
      });
      
      if (!data.length) {
        return alert('❌ Please assign at least one CRE to a source.');
      }
      
      if (validationErrors.length > 0) {
        alert('❌ Assignment Validation Failed:\n\n' + validationErrors.join('\n'));
        return;
      }
      
      // Show confirmation with summary
      const summaryLines = data.map(d => `• ${d.quantity} leads from ${d.source}`);
      const confirmMsg = `🔄 Ready to assign ${totalAssigning} leads:\n\n${summaryLines.join('\n')}\n\nProceed with assignment?`;
      
      if (!confirm(confirmMsg)) {
        return;
      }
      const assignBtn = document.getElementById('assignButton');
      assignBtn.disabled = true;
      assignBtn.innerHTML = '<span class="spinner-border spinner-border-sm me-2"></span>Assigning...';
      fetch("{{ url_for('assign_leads_dynamic_action') }}", {
        method:'POST', headers:{'Content-Type':'application/json'},
        body: JSON.stringify({ assignments: data })
      }).then(response => response.json())
      .then(result => {
        assignBtn.disabled = false;
        assignBtn.innerHTML = '<i class="fas fa-paper-plane"></i> Assign Leads';
        
        if (result.success) {
          // Show detailed success message
          let message = `✅ Assignment Completed!\n\n${result.message}`;
          
          if (result.errors && result.errors.length > 0) {
            message += '\n\n⚠️ Some issues occurred:\n' + result.errors.slice(0, 5).join('\n');
            if (result.errors.length > 5) {
              message += `\n... and ${result.errors.length - 5} more`;
            }
          }
          
          alert(message);
          location.reload();
        } else {
          alert(`❌ Assignment Failed:\n${result.message}`);
        }
      }).catch(error => {
        console.error('Assignment error:', error);
        alert('❌ Network error during assignment. Please check your connection and try again.');
        assignBtn.disabled = false;
        assignBtn.innerHTML = '<i class="fas fa-paper-plane"></i> Assign Leads';
      });
    });

    // Tooltip logic
    const tooltip = document.getElementById('tooltip');
    document.addEventListener('mouseover', function(e) {
      if (e.target.hasAttribute('title')) {
        tooltip.textContent = e.target.getAttribute('title');
        tooltip.style.display = 'block';
        const rect = e.target.getBoundingClientRect();
        tooltip.style.left = (rect.left + window.scrollX + rect.width/2 - tooltip.offsetWidth/2) + 'px';
        tooltip.style.top = (rect.top + window.scrollY - tooltip.offsetHeight - 8) + 'px';
      }
    });
    document.addEventListener('mousemove', function(e) {
      if (tooltip.style.display === 'block') {
        tooltip.style.left = (e.pageX - tooltip.offsetWidth/2) + 'px';
        tooltip.style.top = (e.pageY - tooltip.offsetHeight - 8) + 'px';
      }
    });
    document.addEventListener('mouseout', function(e) {
      if (e.target.hasAttribute('title')) {
        tooltip.style.display = 'none';
      }
    });

    // Initial state
    updateAssignments();
    updateRemainingLeads();
    
    // Auto-Assign Functionality
    let autoAssignConfigs = {};
    
    // Load auto-assign configurations on page load
    loadAutoAssignConfigs();
    
    function loadAutoAssignConfigs() {
      fetch('/get_auto_assign_config')
        .then(response => response.json())
        .then(data => {
          if (data.success) {
            autoAssignConfigs = data.configs;
            console.log('Loaded auto-assign configs:', autoAssignConfigs);
            console.log('Available CREs:', allCREs);
            updateAutoAssignUI();
          }
        })
        .catch(error => {
          console.error('Error loading auto-assign configs:', error);
        });
    }
    
    function updateAutoAssignUI() {
      console.log('Updating auto-assign UI for sources:', Object.keys(autoAssignConfigs));
      // Update toggle buttons and config panels
      Object.keys(autoAssignConfigs).forEach(source => {
        const configs = autoAssignConfigs[source];
        const toggleBtn = document.querySelector(`.auto-assign-toggle[data-source="${source}"]`);
        const configPanel = document.getElementById(`auto_assign_config_${source.replace(/ /g, '_')}`);
        const creList = document.getElementById(`auto_assign_cre_list_${source.replace(/ /g, '_')}`);
        const statusDiv = document.getElementById(`auto_assign_status_${source.replace(/ /g, '_')}`);
        
        console.log(`Processing source: ${source}, configs:`, configs);
        console.log(`Toggle button found:`, toggleBtn);
        console.log(`Config panel found:`, configPanel);
        console.log(`Status div found:`, statusDiv);
        
        if (configs.length > 0) {
          // Show active state
          toggleBtn.classList.add('active');
          configPanel.classList.add('show');
          
          // Update status display
          statusDiv.classList.add('show', 'active');
          const creNames = configs.map(config => {
            const cre = allCREs.find(c => c.id == config.cre_id);
            return cre ? cre.name : `CRE ID: ${config.cre_id}`;
          });
          
          statusDiv.innerHTML = `
            <div class="status-title">
              <i class="fas fa-check-circle"></i> Auto-Assign Active
            </div>
          `;
          
          if (creNames.length > 0) {
            statusDiv.innerHTML += `
              <div class="assigned-cres">
                ${creNames.map(name => `<span class="cre-tag">${name}</span>`).join('')}
              </div>
            `;
          }
          
          // Update CRE list
          creList.innerHTML = '';
          configs.forEach(config => {
            const cre = allCREs.find(c => c.id == config.cre_id);
            const creName = cre ? cre.name : `CRE ID: ${config.cre_id}`;
            const creItem = document.createElement('div');
            creItem.className = 'auto-assign-cre-item';
            creItem.innerHTML = `
              <span>${creName}</span>
              <button class="remove-cre" data-cre-id="${config.cre_id}" data-source="${source}">&times;</button>
            `;
            creList.appendChild(creItem);
          });
        } else {
          // Show inactive state
          toggleBtn.classList.remove('active');
          configPanel.classList.remove('show');
          statusDiv.classList.remove('show', 'active');
        }
      });
    }
    
    // Auto-assign toggle button click
    document.addEventListener('click', function(e) {
      if (e.target.closest('.auto-assign-toggle')) {
        const toggleBtn = e.target.closest('.auto-assign-toggle');
        const source = toggleBtn.dataset.source;
        const configPanel = document.getElementById(`auto_assign_config_${source.replace(/ /g, '_')}`);
        
        if (toggleBtn.classList.contains('active')) {
          // Deactivate auto-assign
          toggleBtn.classList.remove('active');
          configPanel.classList.remove('show');
          delete autoAssignConfigs[source];
        } else {
          // Activate auto-assign
          toggleBtn.classList.add('active');
          configPanel.classList.add('show');
          if (!autoAssignConfigs[source]) {
            autoAssignConfigs[source] = [];
          }
        }
      }
    });
    
    // Add CRE to auto-assign configuration
    document.addEventListener('click', function(e) {
      if (e.target.closest('.add-cre-btn')) {
        const addBtn = e.target.closest('.add-cre-btn');
        const source = addBtn.dataset.source;
        
        // Get current configs for this source
        const currentConfigs = autoAssignConfigs[source] || [];
        const currentCreIds = currentConfigs.map(config => config.cre_id);
        
        // Get available CREs (excluding already added ones)
        const availableCREs = allCREs.filter(cre => !currentCreIds.includes(cre.id));
        
        if (availableCREs.length === 0) {
          alert('⚠️ All available CREs are already added to this auto-assign configuration.');
          return;
        }
        
        // Create modal for CRE selection
        const dialog = document.createElement('div');
        dialog.style.cssText = `
          position: fixed;
          top: 0;
          left: 0;
          width: 100%;
          height: 100%;
          background: rgba(0, 0, 0, 0.5);
          display: flex;
          justify-content: center;
          align-items: center;
          z-index: 1000;
        `;
        
        const modal = document.createElement('div');
        modal.style.cssText = `
          background: white;
          padding: 20px;
          border-radius: 8px;
          box-shadow: 0 4px 20px rgba(0, 0, 0, 0.15);
          min-width: 300px;
          max-width: 400px;
        `;
        
        const selectHtml = `
          <label style="display: block; margin-bottom: 10px; font-weight: 600; color: var(--accent-dark);">
            Select CRE to add:
          </label>
          <select id="cre-select" style="width: 100%; padding: 8px; border: 1px solid #ddd; border-radius: 4px; margin-bottom: 15px;">
            <option value="">Choose a CRE...</option>
            ${availableCREs.map(cre => `<option value="${cre.id}">${cre.name}</option>`).join('')}
          </select>
        `;
        
        modal.innerHTML = `
          <h5 style="margin-top: 0; color: var(--accent-dark);">Add CRE to Auto-Assign</h5>
          ${selectHtml}
          <div style="margin-top: 15px; text-align: right;">
            <button id="cancel-cre-btn" style="margin-right: 10px; padding: 6px 12px; border: 1px solid #ccc; background: white; border-radius: 4px; cursor: pointer;">Cancel</button>
            <button id="confirm-cre-btn" style="padding: 6px 12px; background: var(--accent-green); color: white; border: none; border-radius: 4px; cursor: pointer;">Add CRE</button>
          </div>
        `;
        
        dialog.appendChild(modal);
        document.body.appendChild(dialog);
        
        // Handle button clicks
        document.getElementById('cancel-cre-btn').onclick = () => {
          document.body.removeChild(dialog);
        };
        
        document.getElementById('confirm-cre-btn').onclick = () => {
          const selectedId = document.getElementById('cre-select').value;
          if (selectedId) {
            const selectedCRE = availableCREs.find(cre => cre.id == selectedId);
            if (selectedCRE) {
              if (!autoAssignConfigs[source]) {
                autoAssignConfigs[source] = [];
              }
              autoAssignConfigs[source].push({ cre_id: selectedId });
              updateAutoAssignUI();
              
              // Show success alert
              showAlert(`✅ CRE "${selectedCRE.name}" added to auto-assign configuration for "${source}"`, 'success');
            }
          }
          document.body.removeChild(dialog);
        };
      }
    });
    
    // Remove CRE from auto-assign configuration
    document.addEventListener('click', function(e) {
      if (e.target.classList.contains('remove-cre') && e.target.closest('.auto-assign-cre-item')) {
        const removeBtn = e.target;
        const creId = removeBtn.dataset.creId;
        const source = removeBtn.dataset.source;
        
        // Get CRE name for alert
        const cre = allCREs.find(c => c.id == creId);
        const creName = cre ? cre.name : `CRE ID: ${creId}`;
        
        if (autoAssignConfigs[source]) {
          autoAssignConfigs[source] = autoAssignConfigs[source].filter(config => config.cre_id != creId);
          if (autoAssignConfigs[source].length === 0) {
            delete autoAssignConfigs[source];
          }
          updateAutoAssignUI();
          
          // Show removal alert
          showAlert(`🗑️ CRE "${creName}" removed from auto-assign configuration for "${source}"`, 'warning');
        }
      }
    });
    
    // Save and auto-assign configuration
    document.addEventListener('click', function(e) {
      if (e.target.closest('.save-and-assign-btn')) {
        const saveBtn = e.target.closest('.save-and-assign-btn');
        const source = saveBtn.dataset.source;
        const configs = autoAssignConfigs[source] || [];
        
        if (configs.length === 0) {
          showAlert('⚠️ Please add at least one CRE to the auto-assign configuration.', 'error');
          return;
        }
        
        // Get CRE names for confirmation
        const creNames = configs.map(config => {
          const cre = allCREs.find(c => c.id == config.cre_id);
          return cre ? cre.name : `CRE ID: ${config.cre_id}`;
        });
        
        const confirmationMessage = `Are you sure you want to save the auto-assign configuration for "${source}" with the following CREs?\n\n${creNames.join('\n')}\n\nThis will immediately assign all existing unassigned leads for this source.`;
        
        if (!confirm(confirmationMessage)) {
          return;
        }
        
        saveBtn.disabled = true;
        saveBtn.innerHTML = '<i class="fas fa-spinner fa-spin"></i> Saving & Assigning...';
        
        // Show progress alert
        showAlert(`🔄 Saving auto-assign configuration for "${source}" and assigning existing leads...`, 'info');
        
        // First save the configuration
        fetch('/save_auto_assign_config', {
          method: 'POST',
          headers: { 'Content-Type': 'application/json' },
          body: JSON.stringify({
            source: source,
            cre_ids: configs.map(config => config.cre_id)
          })
        })
        .then(response => response.json())
        .then(data => {
          if (data.success) {
            // Then trigger auto-assignment for existing leads
            return fetch(`/trigger_auto_assign/${encodeURIComponent(source)}`, {
              method: 'POST',
              headers: { 'Content-Type': 'application/json' }
            });
          } else {
            throw new Error(data.message);
          }
        })
        .then(response => response.json())
        .then(data => {
          saveBtn.disabled = false;
          saveBtn.innerHTML = '<i class="fas fa-save"></i> Save & Auto-Assign';
          
          if (data.success) {
            if (data.assigned_count > 0) {
              showAlert(`✅ Configuration saved successfully! ${data.assigned_count} leads were auto-assigned to ${creNames.join(', ')}.`, 'success');
            } else {
              showAlert(`✅ Configuration saved successfully! No unassigned leads found to assign.`, 'success');
            }
            
            // Auto-refresh the page after a short delay
            setTimeout(() => {
              showAlert('🔄 Refreshing page to show updated assignments...', 'info');
              location.reload();
            }, 2000);
          } else {
            showAlert(`❌ Error: ${data.message}`, 'error');
          }
        })
        .catch(error => {
          console.error('Error in save and assign:', error);
          showAlert('❌ Error during save and assign operation. Please try again.', 'error');
          saveBtn.disabled = false;
          saveBtn.innerHTML = '<i class="fas fa-save"></i> Save & Auto-Assign';
        });
      }
    });
    
    // Delete auto-assign configuration
    document.addEventListener('click', function(e) {
      if (e.target.closest('.delete-config-btn')) {
        const deleteBtn = e.target.closest('.delete-config-btn');
        const source = deleteBtn.dataset.source;
        
        if (!confirm(`Are you sure you want to delete the auto-assign configuration for "${source}"?\n\nThis will remove all CRE assignments for this source.`)) {
          return;
        }
        
        deleteBtn.disabled = true;
        deleteBtn.innerHTML = '<i class="fas fa-spinner fa-spin"></i> Deleting...';
        
        // Show progress alert
        showAlert(`🗑️ Deleting auto-assign configuration for "${source}"...`, 'info');
        
        fetch('/delete_auto_assign_config', {
          method: 'POST',
          headers: { 'Content-Type': 'application/json' },
          body: JSON.stringify({ source: source })
        })
        .then(response => response.json())
        .then(data => {
          deleteBtn.disabled = false;
          deleteBtn.innerHTML = '<i class="fas fa-trash"></i> Delete Config';
          
          if (data.success) {
            showAlert(`✅ ${data.message}`, 'success');
            delete autoAssignConfigs[source];
            updateAutoAssignUI();
            
            // Auto-refresh the page after a short delay
            setTimeout(() => {
              showAlert('🔄 Refreshing page to show updated assignments...', 'info');
              location.reload();
            }, 2000);
          } else {
            showAlert(`❌ Error: ${data.message}`, 'error');
          }
        })
        .catch(error => {
          console.error('Error deleting config:', error);
          showAlert('❌ Error deleting configuration. Please try again.', 'error');
          deleteBtn.disabled = false;
          deleteBtn.innerHTML = '<i class="fas fa-trash"></i> Delete Config';
        });
      }
    });
    
    // Enhanced alert function
    function showAlert(message, type = 'info') {
      // Remove existing alerts
      const existingAlerts = document.querySelectorAll('.custom-alert');
      existingAlerts.forEach(alert => alert.remove());
      
      const alertDiv = document.createElement('div');
      alertDiv.className = `custom-alert alert-${type}`;
      alertDiv.style.cssText = `
        position: fixed;
        top: 20px;
        right: 20px;
        padding: 15px 20px;
        border-radius: 8px;
        color: white;
        font-weight: 500;
        z-index: 10000;
        max-width: 400px;
        box-shadow: 0 4px 20px rgba(0, 0, 0, 0.15);
        animation: slideInRight 0.3s ease-out;
      `;
      
      // Set background color based on type
      const colors = {
        'success': '#28a745',
        'error': '#dc3545',
        'warning': '#ffc107',
        'info': '#17a2b8'
      };
      
      alertDiv.style.backgroundColor = colors[type] || colors.info;
      
      alertDiv.innerHTML = `
        <div style="display: flex; align-items: center; justify-content: space-between;">
          <span>${message}</span>
          <button onclick="this.parentElement.parentElement.remove()" style="background: none; border: none; color: white; font-size: 18px; cursor: pointer; margin-left: 10px;">×</button>
        </div>
      `;
      
      document.body.appendChild(alertDiv);
      
      // Auto-remove after 5 seconds
      setTimeout(() => {
        if (alertDiv.parentElement) {
          alertDiv.style.animation = 'slideOutRight 0.3s ease-in';
          setTimeout(() => alertDiv.remove(), 300);
        }
      }, 5000);
    }
    
    // Add CSS animations
    const style = document.createElement('style');
    style.textContent = `
      @keyframes slideInRight {
        from {
          transform: translateX(100%);
          opacity: 0;
        }
        to {
          transform: translateX(0);
          opacity: 1;
        }
      }
      
      @keyframes slideOutRight {
        from {
          transform: translateX(0);
          opacity: 1;
        }
        to {
          transform: translateX(100%);
          opacity: 0;
        }
      }
    `;
    document.head.appendChild(style);
  });

  let allLeads = [];
  let currentPage = 1;
  let leadsPerPage = 50;

  function renderLeadsTable(leads, page) {
    const tbody = document.querySelector('#leads-table tbody');
    tbody.innerHTML = '';
    if (leads.length === 0) {
      tbody.innerHTML = '<tr><td colspan="3" class="text-center">No leads found.</td></tr>';
      document.getElementById('leads-pagination').style.display = 'none';
      return;
    }
    const start = (page - 1) * leadsPerPage;
    const end = Math.min(start + leadsPerPage, leads.length);
    for (let i = start; i < end; i++) {
      const lead = leads[i];
      tbody.innerHTML += `
        <tr>
          <td>${lead.uid || ''}</td>
          <td>${lead.customer_name || ''}</td>
          <td>${lead.customer_mobile_number || ''}</td>
        </tr>
      `;
    }
    // Pagination controls
    document.getElementById('leads-pagination').style.display = '';
    document.getElementById('pagination-info').textContent = `Page ${page} of ${Math.ceil(leads.length / leadsPerPage)}`;
    document.getElementById('prev-page-btn').disabled = (page === 1);
    document.getElementById('next-page-btn').disabled = (end >= leads.length);
  }

  document.querySelectorAll('.lead-source-btn').forEach(btn => {
    btn.addEventListener('click', function() {
        const source = this.getAttribute('data-source');
        document.querySelectorAll('.lead-source-btn').forEach(b => b.classList.remove('active'));
        this.classList.add('active');

        fetch(`/get_unassigned_leads_by_source?source=${encodeURIComponent(source)}`)
            .then(res => res.json())
            .then(data => {
                if (data.success) {
                    document.getElementById('leads-table-section').style.display = '';
                    document.getElementById('leads-table-title').textContent = `Unassigned Leads for "${source}"`;
                    allLeads = data.leads || [];
                    currentPage = 1;
                    renderLeadsTable(allLeads, currentPage);
                } else {
                    alert(data.message || 'Failed to fetch leads');
                }
            });
    });
  });

  document.getElementById('leads-per-page').addEventListener('change', function() {
    leadsPerPage = parseInt(this.value, 10);
    currentPage = 1;
    renderLeadsTable(allLeads, currentPage);
  });

  document.getElementById('prev-page-btn').addEventListener('click', function() {
    if (currentPage > 1) {
      currentPage--;
      renderLeadsTable(allLeads, currentPage);
    }
  });
  document.getElementById('next-page-btn').addEventListener('click', function() {
    if (currentPage < Math.ceil(allLeads.length / leadsPerPage)) {
      currentPage++;
      renderLeadsTable(allLeads, currentPage);
    }
  });


  // Source to Subsource mapping
  const sourceSubsourceMap = {
    'GOOGLE': ['Google Know'],
    'META': ['Meta Know'],
    'BTL': ['BTL Know'],
    'OEM': ['Web', 'Tele', 'Affiliate Bikewale', 'Affiliate Bikedekho', 'Affiliate 91 Wheels']
  };

  function updateSubsource() {
    const sourceSelect = document.getElementById('source');
    const subsourceSelect = document.getElementById('subsource');
    const selectedSource = sourceSelect.value;
    
    // Clear current options
    subsourceSelect.innerHTML = '<option value="">Select Subsource</option>';
    
    if (selectedSource && sourceSubsourceMap[selectedSource]) {
      sourceSubsourceMap[selectedSource].forEach(subsource => {
        const option = document.createElement('option');
        option.value = subsource;
        option.textContent = subsource;
        subsourceSelect.appendChild(option);
      });
    }
  }

  function normalizePhoneNumber(phone) {
    // Remove all non-digit characters
    return phone.replace(/\D/g, '');
  }

  async function checkDuplicateLead(event) {
    event.preventDefault();
    
    const phoneNumber = document.getElementById('customer_mobile_number').value;
    const source = document.getElementById('source').value;
    const subsource = document.getElementById('subsource').value;
    const assignedCre = document.getElementById('assigned_cre').value;
    
    console.log('🔍 checkDuplicateLead debug:');
    console.log(`  - Phone: ${phoneNumber}`);
    console.log(`  - Source: ${source}`);
    console.log(`  - Subsource: ${subsource}`);
    console.log(`  - Assigned CRE: ${assignedCre}`);
    
    if (!phoneNumber || !source || !subsource) {
      console.log('❌ Missing required fields, letting form validation handle it');
      // If required fields are missing, let the form validation handle it
      return true;
    }
    
    const normalizedPhone = normalizePhoneNumber(phoneNumber);
    
    try {
      const response = await fetch('/check_duplicate_lead', {
        method: 'POST',
        headers: {
          'Content-Type': 'application/json',
        },
        body: JSON.stringify({
          phone_number: normalizedPhone,
          source: source,
          subsource: subsource
        })
      });
      
      const result = await response.json();
      console.log('🔍 Duplicate check response:', result);
      
      if (result.is_duplicate) {
        // Show duplicate lead modal
        const modal = new bootstrap.Modal(document.getElementById('duplicateLeadModal'));
        const detailsDiv = document.getElementById('duplicateLeadDetails');
        
        let detailsHtml = `
          <div class="alert alert-warning">
            <strong>Phone Number:</strong> ${phoneNumber}<br>
            <strong>Source:</strong> ${source}<br>
            <strong>Subsource:</strong> ${subsource}
          </div>
          <div class="alert alert-info">
            <strong>Existing Lead Details:</strong><br>
            <strong>UID:</strong> ${result.existing_lead.uid}<br>
            <strong>Customer Name:</strong> ${result.existing_lead.customer_name}<br>
            <strong>Assigned CRE:</strong> ${result.existing_lead.cre_name || 'Unassigned'}<br>
            <strong>Status:</strong> ${result.existing_lead.lead_status || 'N/A'}
          </div>
        `;
        
        if (result.existing_sources && result.existing_sources.length > 0) {
          detailsHtml += `
            <div class="alert alert-secondary">
              <strong>Existing Sources:</strong><br>
              ${result.existing_sources.map(s => `${s.source} - ${s.subsource}`).join('<br>')}
            </div>
          `;
        }
        
        detailsDiv.innerHTML = detailsHtml;
        modal.show();
        return false;
      } else {
        // No duplicate found, proceed with form submission
        console.log('✅ No duplicate found, submitting form...');
        // Submit the form programmatically
        document.getElementById('addLeadForm').submit();
        return false; // Prevent the default button action since we're submitting programmatically
      }
    } catch (error) {
      console.error('Error checking duplicate lead:', error);
      // If there's an error, proceed with form submission
      console.log('✅ Error occurred, submitting form anyway...');
      document.getElementById('addLeadForm').submit();
      return false;
    }
  }

  function proceedWithDuplicate() {
    console.log('🔍 proceedWithDuplicate called');
    
    // Add a hidden field to indicate this is a duplicate with new source
    const form = document.getElementById('addLeadForm');
    const hiddenField = document.createElement('input');
    hiddenField.type = 'hidden';
    hiddenField.name = 'is_duplicate_new_source';
    hiddenField.value = 'true';
    form.appendChild(hiddenField);
    
    console.log('✅ Added is_duplicate_new_source field to form');
    
    // Show success message about redirect
    alert('✅ Lead will be added as a new source. You will be redirected to Admin Dashboard → Manage Leads → Duplicate Leads section to view and manage the duplicate lead.');
    
    // Close modal and submit the form
    const modal = bootstrap.Modal.getInstance(document.getElementById('duplicateLeadModal'));
    modal.hide();
    
    console.log('🔍 Submitting form with duplicate flag...');
    // Submit the form
    form.submit();
  }
</script>
{% endblock %}<|MERGE_RESOLUTION|>--- conflicted
+++ resolved
@@ -752,7 +752,10 @@
   document.addEventListener('DOMContentLoaded', () => {
     // Add form submission handler for debugging
     document.getElementById('addLeadForm').addEventListener('submit', function(e) {
-<<<<<<< HEAD
+      console.log('🔍 Form submission triggered');
+      console.log('Form data:', new FormData(this));
+      
+      // Enhanced form handling with auto-assign support
       e.preventDefault();
       
       const formData = new FormData(this);
@@ -791,11 +794,6 @@
         submitBtn.disabled = false;
         submitBtn.innerHTML = originalText;
       });
-=======
-      console.log('🔍 Form submission triggered');
-      console.log('Form data:', new FormData(this));
-      // Don't prevent default - let the form submit normally
->>>>>>> c4ccb7a3
     });
 
     // Helper: get all CREs
