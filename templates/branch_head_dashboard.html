--- conflicted
+++ resolved
@@ -318,15 +318,6 @@
         </div>
     </div>
     
-<<<<<<< HEAD
-    <!-- KPI Cards Row -->
-    <div class="row mb-4">
-        <div class="col-md-6">
-            <div class="stats-card">
-                <div class="d-flex align-items-center justify-content-center mb-2">
-                    <i class="fas fa-user-plus me-2 fs-4 text-primary"></i>
-                    <h6 class="mb-0 fw-bold">Fresh Leads</h6>
-=======
 
 
 
@@ -362,7 +353,6 @@
                     <div class="progress" style="height: 4px;">
                         <div class="progress-bar bg-warning" role="progressbar" style="width: 100%"></div>
                     </div>
->>>>>>> a6285d22
                 </div>
             </div>
         </div>
@@ -415,10 +405,6 @@
                     </a>
                 </li>
                 <li class="nav-item">
-<<<<<<< HEAD
-                    <a class="nav-link" id="analytics-tab" data-bs-toggle="tab" href="#analytics" role="tab">
-                        <i class="fas fa-chart-bar me-2"></i>Analytics Dashboard
-=======
                     <a class="nav-link" id="fresh-tab" data-bs-toggle="tab" href="#fresh" role="tab">
                         <i class="fas fa-users me-2"></i>All Leads
                     </a>
@@ -431,7 +417,6 @@
                 <li class="nav-item">
                     <a class="nav-link" id="export-tab" data-bs-toggle="tab" href="#export" role="tab">
                         <i class="fas fa-file-export me-2"></i>Export Leads
->>>>>>> a6285d22
                     </a>
                 </li>
             </ul>
@@ -861,17 +846,6 @@
                                 </div>
                             </div>
                         </div>
-                    </div>
-                </div>
-            </div>
-        </div>
-
-        <!-- Analytics Dashboard Tab -->
-        <div class="tab-pane fade" id="analytics" role="tabpanel">
-            <div class="card mb-3">
-                <div class="card-body">
-                    <div id="branchHeadDashboardsContainer">
-                        <!-- Branch Head dashboards will be loaded here -->
                     </div>
                 </div>
             </div>
@@ -1766,13 +1740,6 @@
 
     // OPTIMIZED: Load initial data with better performance
     document.addEventListener('DOMContentLoaded', function() {
-<<<<<<< HEAD
-        // Show initial loading state for KPI cards
-        showKPILoading();
-        
-        // Load fresh leads by default
-        loadSection('fresh_leads');
-=======
         // Load dynamic sources
         loadDynamicSources();
         
@@ -1780,7 +1747,6 @@
         setTimeout(() => {
             loadAnalyticsDataWithFilter();
         }, 100); // Small delay to ensure DOM is ready
->>>>>>> a6285d22
         
         // Update current date and time
         function updateDateTime() {
@@ -1989,11 +1955,7 @@
             } else if (targetId === 'followup') {
                 loadSection('followup_leads');
             } else if (targetId === 'analytics') {
-<<<<<<< HEAD
-                loadBranchHeadDashboards();
-=======
                 loadAnalyticsDataWithFilter();
->>>>>>> a6285d22
             }
         });
 });
