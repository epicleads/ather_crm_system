--- conflicted
+++ resolved
@@ -2323,11 +2323,8 @@
     filter_type = request.args.get('filter_type', 'all')
     start_date = request.args.get('start_date')
     end_date = request.args.get('end_date')
-<<<<<<< HEAD
+    status_filter = request.args.get('status_filter', '')
     status = request.args.get('status', 'lost')  # <-- Add this line
-=======
-    status_filter = request.args.get('status_filter', '')
->>>>>>> b4b1eb53
 
     try:
         t0 = time.time()
@@ -2551,11 +2548,8 @@
                                filter_type=filter_type,
                                start_date=start_date,
                                end_date=end_date,
-<<<<<<< HEAD
+                               status_filter=status_filter,
                                status=status)  # <-- Add status here
-=======
-                               status_filter=status_filter)
->>>>>>> b4b1eb53
 
         print(f"[PERF] ps_dashboard: render_template took {time.time() - t6:.3f} seconds")
         print(f"[DEBUG] FINAL COUNTS - Fresh: {len(fresh_leads)}, Pending: {len(pending_leads)}, Attended: {len(attended_leads)}, Won: {len(won_leads)}, Lost: {len(lost_leads)}")
@@ -2582,11 +2576,8 @@
                              filter_type=filter_type,
                              start_date=start_date,
                              end_date=end_date,
-<<<<<<< HEAD
+                             status_filter=status_filter,
                              status=status)
-=======
-                             status_filter=status_filter)
->>>>>>> b4b1eb53
 
 
 
