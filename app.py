--- conflicted
+++ resolved
@@ -1626,12 +1626,7 @@
                                todays_followups=todays_followups,
                                attended_leads=attended_leads,
                                assigned_to_ps=assigned_to_ps,
-                               won_leads=won_leads,
-<<<<<<< HEAD
-                               walkin_followups=walkin_followups)
-=======
-                               lost_leads=lost_leads)
->>>>>>> 81b0f03a
+                               won_leads=won_leads)
     except Exception as e:
         flash(f'Error loading dashboard: {str(e)}', 'error')
         return render_template('cre_dashboard.html',
